package resolution

import (
<<<<<<< HEAD
	"math/big"
	"strings"

=======
	"encoding/json"
>>>>>>> e0f494e4
	"github.com/ethereum/go-ethereum/accounts/abi/bind"
	"github.com/ethereum/go-ethereum/common"
	"github.com/ethereum/go-ethereum/core/vm"
	"github.com/ethereum/go-ethereum/ethclient"
	kns "github.com/jgimeno/go-namehash"
	"github.com/unstoppabledomains/resolution-go/cns/contracts/proxyreader"
	"github.com/unstoppabledomains/resolution-go/cns/contracts/resolver"
	"github.com/unstoppabledomains/resolution-go/dnsrecords"
<<<<<<< HEAD
=======
	"math/big"
	"net/http"
	"strings"
>>>>>>> e0f494e4
)

// Cns is a naming service handles .crypto domains resolution.
type Cns struct {
	proxyReader     *proxyreader.Contract
	supportedKeys   supportedKeys
	contractBackend bind.ContractBackend
	metadataClient  MetadataClient
}

// CnsBuilder is a builder to setup and build instance of Cns service.
type CnsBuilder interface {
	// SetContractBackend set Ethereum backend for communication with CNS registry
	SetContractBackend(backend bind.ContractBackend) CnsBuilder

	// SetMetadataClient set http backend for communication with ERC721 metadata server
	SetMetadataClient(backend MetadataClient) CnsBuilder

	// Build Cns instance
	Build() (*Cns, error)
}

type cnsBuilder struct {
	contractBackend bind.ContractBackend
	metadataClient  MetadataClient
}

type MetadataClient interface {
	Get(url string) (resp *http.Response, err error)
}

const cnsProvider = "https://mainnet.infura.io/v3/c5da69dfac9c4d9d96dd232580d4124e"
const cnsEventsStartingBlock uint64 = 9923764

var cnsZeroAddress = common.HexToAddress("0x0")
var cnsMainnetProxyReader = common.HexToAddress("0xa6E7cEf2EDDEA66352Fd68E5915b60BDbb7309f5")
var cnsMainnetDefaultResolver = common.HexToAddress("0xb66DcE2DA6afAAa98F2013446dBCB0f4B0ab2842")

// NewCnsBuilder Creates builder to setup new instance os Cns service.
func NewCnsBuilder() CnsBuilder {
	return &cnsBuilder{}
}

// SetContractBackend set Ethereum backend for communication with CNS registry
func (cb *cnsBuilder) SetContractBackend(backend bind.ContractBackend) CnsBuilder {
	cb.contractBackend = backend
	return cb
}

func (cb *cnsBuilder) SetMetadataClient(client MetadataClient) CnsBuilder {
	cb.metadataClient = client
	return cb
}

// Build Cns instance
func (cb *cnsBuilder) Build() (*Cns, error) {
	if cb.contractBackend == nil {
		backend, err := ethclient.Dial(cnsProvider)
		if err != nil {
			return nil, err
		}
		cb.contractBackend = backend
	}
	if cb.metadataClient == nil {
		cb.metadataClient = &http.Client{}
	}
	proxyReaderContract, err := proxyreader.NewContract(cnsMainnetProxyReader, cb.contractBackend)
	if err != nil {
		return nil, err
	}
	supportedKeys, err := newSupportedKeys()
	if err != nil {
		return nil, err
	}
	return &Cns{proxyReader: proxyReaderContract, supportedKeys: supportedKeys, contractBackend: cb.contractBackend, metadataClient: cb.metadataClient}, nil
}

// Data Get raw data attached to domain
func (c *Cns) Data(domainName string, keys []string) (*struct {
	Resolver common.Address
	Owner    common.Address
	Values   []string
}, error) {
	normalizedName := normalizeName(domainName)
	if !c.IsSupportedDomain(normalizedName) {
		return nil, &DomainNotSupportedError{DomainName: normalizedName}
	}
	namehash := kns.NameHash(normalizedName)
	tokenID := namehash.Big()
	data, err := c.proxyReader.GetData(&bind.CallOpts{Pending: false}, keys, tokenID)
	if err != nil {
		return nil, err
	}
	if data.Owner == cnsZeroAddress {
		return nil, &DomainNotRegisteredError{DomainName: normalizedName}
	}
	if data.Resolver == cnsZeroAddress {
		return nil, &DomainNotConfiguredError{DomainName: normalizedName}
	}

	return &data, nil
}

func (c *Cns) Records(domainName string, keys []string) (map[string]string, error) {
	data, err := c.Data(domainName, keys)
	if err != nil {
		return nil, err
	}
	allRecords := make(map[string]string, len(keys))
	for index, key := range keys {
		allRecords[key] = data.Values[index]
	}
	return allRecords, nil
}

func (c *Cns) Record(domainName string, key string) (string, error) {
	records, err := c.Records(domainName, []string{key})
	if err != nil {
		return "", err
	}
	return records[key], nil
}

func (c *Cns) Addr(domainName string, ticker string) (string, error) {
	key, err := buildCryptoKey(ticker)
	if err != nil {
		return "", err
	}
	value, err := c.Record(domainName, key)
	if err != nil {
		return "", err
	}
	return value, nil
}

func (c *Cns) AddrVersion(domainName string, ticker string, version string) (string, error) {
	key, err := buildCryptoKeyVersion(ticker, version)
	if err != nil {
		return "", err
	}
	value, err := c.Record(domainName, key)
	if err != nil {
		return "", err
	}
	return value, nil
}

func (c *Cns) Email(domainName string) (string, error) {
	value, err := c.Record(domainName, emailKey)
	if err != nil {
		return "", err
	}

	return value, nil
}

func (c *Cns) Resolver(domainName string) (string, error) {
	data, err := c.Data(domainName, []string{})
	if err != nil {
		return "", err
	}

	return data.Resolver.String(), nil
}

func (c *Cns) Owner(domainName string) (string, error) {
	data, err := c.Data(domainName, []string{})
	if err != nil {
		return "", err
	}

	return data.Owner.String(), nil
}

func (c *Cns) IpfsHash(domainName string) (string, error) {
	records, err := c.Records(domainName, ipfsKeys)
	if err != nil {
		return "", err
	}
	return returnFirstNonEmpty(records, ipfsKeys), nil
}

func (c *Cns) HTTPUrl(domainName string) (string, error) {
	records, err := c.Records(domainName, redirectUrlKeys)
	if err != nil {
		return "", err
	}
	return returnFirstNonEmpty(records, redirectUrlKeys), nil
}

func (c *Cns) AllRecords(domainName string) (map[string]string, error) {
	data, err := c.Data(domainName, []string{})
	if err != nil {
		return nil, err
	}
	var allKeys []string
	if data.Resolver == cnsMainnetDefaultResolver {
		resolverContract, err := resolver.NewContract(data.Resolver, c.contractBackend)
		if err != nil {
			return nil, err
		}
		normalizedName := normalizeName(domainName)
		namehash := kns.NameHash(normalizedName)
		resetRecordsIterator, err := resolverContract.FilterResetRecords(&bind.FilterOpts{Start: cnsEventsStartingBlock}, []*big.Int{namehash.Big()})
		if err != nil {
			return nil, err
		}
		newKeyEventsStartingBlock := cnsEventsStartingBlock
		for resetRecordsIterator.Next() {
			if resetRecordsIterator.Error() != nil {
				return nil, err
			}
			newKeyEventsStartingBlock = resetRecordsIterator.Event.Raw.BlockNumber
		}
		newKeyIterator, err := resolverContract.FilterNewKey(&bind.FilterOpts{Start: newKeyEventsStartingBlock}, []*big.Int{namehash.Big()}, []string{})
		if err != nil {
			return nil, err
		}
		for newKeyIterator.Next() {
			if newKeyIterator.Error() != nil {
				return nil, err
			}
			allKeys = append(allKeys, newKeyIterator.Event.Key)
		}
		if len(allKeys) == 0 {
			for key := range c.supportedKeys {
				allKeys = append(allKeys, key)
			}
		}
	} else {
		for key := range c.supportedKeys {
			allKeys = append(allKeys, key)
		}
	}
	recordsData, err := c.Data(domainName, allKeys)
	if err != nil {
		return nil, err
	}
	allRecords := make(map[string]string)
	for index, key := range allKeys {
		if len(recordsData.Values[index]) > 0 {
			allRecords[key] = recordsData.Values[index]
		}
	}

	return allRecords, nil
}

func (c *Cns) DNS(domainName string, types []dnsrecords.Type) ([]dnsrecords.Record, error) {
	keys, err := dnsTypesToCryptoRecordKeys(types)
	if err != nil {
		return nil, err
	}
	records, err := c.Records(domainName, keys)
	if err != nil {
		return nil, err
	}
	dnsRecords, err := cryptoRecordsToDNS(records)
	if err != nil {
		return nil, err
	}

	return dnsRecords, nil
}

func (c *Cns) IsSupportedDomain(domainName string) bool {
<<<<<<< HEAD
	return !strings.HasSuffix(domainName, ".zil")
=======
	return strings.HasSuffix(domainName, ".crypto")
}

func (c *Cns) TokenURI(domainName string) (string, error) {
	normalizedName := normalizeName(domainName)
	if !c.IsSupportedDomain(normalizedName) {
		return "", &DomainNotSupportedError{DomainName: normalizedName}
	}
	namehash := kns.NameHash(normalizedName)
	tokenUri, err := c.tokenUriByNamehash(namehash)
	if err != nil {
		return "", err
	}

	return tokenUri, nil
}

func (c *Cns) TokenURIMetadata(domainName string) (TokenMetadata, error) {
	tokenUri, err := c.TokenURI(domainName)
	if err != nil {
		return TokenMetadata{}, err
	}
	metadata, err := c.tokenMetadataByUri(tokenUri)
	if err != nil {
		return TokenMetadata{}, err
	}
	return metadata, nil
}

func (c *Cns) Unhash(domainHash string) (string, error) {
	namehash := common.HexToHash(domainHash)
	tokenUri, err := c.tokenUriByNamehash(namehash)
	if err != nil {
		return "", err
	}
	metadata, err := c.tokenMetadataByUri(tokenUri)
	if err != nil {
		return "", err
	}
	domainName := normalizeName(metadata.Name)
	expectedNamehash := kns.NameHash(domainName)
	if namehash != expectedNamehash {
		return "", &InvalidDomainNameReturnedError{
			DomainName: domainName,
			Namehash:   domainHash,
		}
	}

	return domainName, nil
}

func (c *Cns) tokenUriByNamehash(namehash common.Hash) (string, error) {
	tokenId := namehash.Big()
	tokenUri, err := c.proxyReader.TokenURI(&bind.CallOpts{Pending: false}, tokenId)
	if err != nil {
		if err.Error() == vm.ErrExecutionReverted.Error() {
			return "", &DomainNotRegisteredError{Namehash: namehash.String()}
		}
		return "", err
	}

	return tokenUri, nil
}

func (c *Cns) tokenMetadataByUri(tokenUri string) (TokenMetadata, error) {
	metadataResponse, err := c.metadataClient.Get(tokenUri)
	if err != nil {
		return TokenMetadata{}, err
	}
	defer metadataResponse.Body.Close()
	var returnedMetadata TokenMetadata
	err = json.NewDecoder(metadataResponse.Body).Decode(&returnedMetadata)
	if err != nil {
		return TokenMetadata{}, err
	}

	return returnedMetadata, nil
>>>>>>> e0f494e4
}<|MERGE_RESOLUTION|>--- conflicted
+++ resolved
@@ -1,13 +1,8 @@
 package resolution
 
 import (
-<<<<<<< HEAD
 	"math/big"
-	"strings"
-
-=======
 	"encoding/json"
->>>>>>> e0f494e4
 	"github.com/ethereum/go-ethereum/accounts/abi/bind"
 	"github.com/ethereum/go-ethereum/common"
 	"github.com/ethereum/go-ethereum/core/vm"
@@ -16,12 +11,8 @@
 	"github.com/unstoppabledomains/resolution-go/cns/contracts/proxyreader"
 	"github.com/unstoppabledomains/resolution-go/cns/contracts/resolver"
 	"github.com/unstoppabledomains/resolution-go/dnsrecords"
-<<<<<<< HEAD
-=======
-	"math/big"
 	"net/http"
 	"strings"
->>>>>>> e0f494e4
 )
 
 // Cns is a naming service handles .crypto domains resolution.
@@ -288,10 +279,7 @@
 }
 
 func (c *Cns) IsSupportedDomain(domainName string) bool {
-<<<<<<< HEAD
 	return !strings.HasSuffix(domainName, ".zil")
-=======
-	return strings.HasSuffix(domainName, ".crypto")
 }
 
 func (c *Cns) TokenURI(domainName string) (string, error) {
@@ -368,5 +356,4 @@
 	}
 
 	return returnedMetadata, nil
->>>>>>> e0f494e4
 }